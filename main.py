--- conflicted
+++ resolved
@@ -1,11 +1,7 @@
 """main.py
 
 Main file to start Backstab
-<<<<<<< HEAD
-Date: 09/09/2023
-=======
-Date: 09/10/2023
->>>>>>> 9c98868e
+Date: 09/11/2023
 Authors: David Wolfe (Red-Thirten)
 Licensed under GNU GPLv3 - See LICENSE for more details.
 """
@@ -23,11 +19,7 @@
 import common.CommonStrings as CS
 
 def main():
-<<<<<<< HEAD
     VERSION = "3.2.0"
-=======
-    VERSION = "3.1.2"
->>>>>>> 9c98868e
     AUTHORS = "Red-Thirten"
     COGS_LIST = [
         "CogPlayerStats",
